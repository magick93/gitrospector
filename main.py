import os
import tempfile
import shutil
import re
import logging
from fastapi import FastAPI, Request, HTTPException
from fastapi.responses import JSONResponse
from fastapi.openapi.docs import get_swagger_ui_html, get_redoc_html
from fastapi.openapi.utils import get_openapi
from git import Repo
from blarify.prebuilt.graph_builder import GraphBuilder
from blarify.db_managers.neo4j_manager import Neo4jManager

# Configure logging
logging.basicConfig(
    level=logging.INFO,
    format='%(asctime)s - %(levelname)s - %(message)s'
)
logger = logging.getLogger(__name__)


app = FastAPI()

def custom_openapi():
    if app.openapi_schema:
        return app.openapi_schema
    
    openapi_schema = get_openapi(
        title="GitRospector API Documentation",
        version="1.0.0",
        description="API for analyzing GitHub repositories using Blarify",
        routes=app.routes,
    )
    
    app.openapi_schema = openapi_schema
    return app.openapi_schema

app.openapi = custom_openapi

@app.get("/docs", include_in_schema=False)
async def custom_swagger_ui_html():
    return get_swagger_ui_html(
        openapi_url=app.openapi_url,
        title=app.title + " - Swagger UI",
        oauth2_redirect_url=app.swagger_ui_oauth2_redirect_url,
        swagger_js_url="https://cdn.jsdelivr.net/npm/swagger-ui-dist@5/swagger-ui-bundle.js",
        swagger_css_url="https://cdn.jsdelivr.net/npm/swagger-ui-dist@5/swagger-ui.css",
        swagger_ui_parameters={
            "dom_id": "#swagger-ui",
            "deepLinking": True,
            "showExtensions": True,
            "showCommonExtensions": True,
            "displayRequestDuration": True,
            "docExpansion": "none",
            "filter": True,
            "persistAuthorization": True,
        },
    )

@app.get("/redoc", include_in_schema=False)
async def redoc_html():
    return get_redoc_html(
        openapi_url=app.openapi_url,
        title=app.title + " - ReDoc",
        redoc_js_url="https://cdn.jsdelivr.net/npm/redoc@2.0.0/bundles/redoc.standalone.js",
        redoc_favicon_url="https://fastapi.tiangolo.com/img/favicon.png",
    )

def is_valid_github_url(url):
    """Check if the URL is a valid GitHub repository URL"""
    pattern = r'^https://github\.com/[^/]+/[^/]+\.git$'
    return re.match(pattern, url) is not None

@app.post("/analyze")
async def analyze_github_repo(request: Request):
    try:
        data = await request.json()
        github_url = data.get("github_url")
        
        # Validate GitHub URL
        if not github_url:
            raise HTTPException(status_code=400, detail="GitHub URL is required")
        
        if not is_valid_github_url(github_url):
            raise HTTPException(status_code=400, detail="Invalid GitHub URL format")
        
        # Create a temporary directory
        temp_dir = tempfile.mkdtemp()
        
        try:
            # Clone the repository
            try:
                logger.info(f"Attempting to clone repository from {github_url} to {temp_dir}")
                repo = Repo.clone_from(github_url, temp_dir)
                logger.info(f"Successfully cloned repository from {github_url}")
            except Exception as e:
                logger.error(f"Failed to clone repository from {github_url}: {str(e)}")
                raise HTTPException(status_code=400, detail=f"Failed to clone repository: {str(e)}")
            
            # Analyze the repository using blarify
            try:
<<<<<<< HEAD
                graph = graph_builder.build()

                # Analyze a Python project
                builder = GraphBuilder(
                    root_path="/path/to/your/project",
                    extensions_to_skip=[".json", ".md", ".txt"],
                    names_to_skip=["__pycache__", ".venv", ".git"]
)
                
                # Get nodes and relationships as objects
                nodes = graph.get_nodes_as_objects()
                relationships = graph.get_relationships_as_objects()
                
                # Save graph to Neo4j
                neo4j_manager = Neo4jManager(
                    repo_id="gitrospector",
                    entity_id="yestech",
                    uri=os.getenv("NEO4J_URI"),
                    username=os.getenv("NEO4J_USERNAME"),
                    password=os.getenv("NEO4J_PASSWORD"),
                    database=os.getenv("NEO4J_DATABASE")
                )
                neo4j_manager.save_graph(nodes, relationships)
                neo4j_manager.close()
=======
                logger.info(f"Initializing GraphBuilder with directory: {temp_dir}")
                graph_builder = GraphBuilder(temp_dir)
                logger.info(f"GraphBuilder initialized with config: {graph_builder.config if hasattr(graph_builder, 'config') else 'No config found'}")
                
                logger.info("Building graph from repository...")
                graph = graph_builder.build()
                logger.info(f"Graph building completed. Graph object type: {type(graph)}")
                logger.debug(f"Graph object attributes: {dir(graph)}")
>>>>>>> 96ecfb92
                
                # Extract nodes and relationships
                nodes_list = []
                relationships_list = []
                
                # Convert graph data to the required format
                if hasattr(graph, 'nodes'):
<<<<<<< HEAD
                    nodes_list = [{"id": node.id, "properties": node.properties} for node in graph.nodes]
                
                if hasattr(graph, 'relationships'):
                    relationships_list = [
=======
                    logger.info(f"Graph has {len(graph.nodes)} raw nodes")
                    nodes = [{"id": node.id, "properties": node.properties} for node in graph.nodes]
                    logger.info(f"Extracted {len(nodes)} nodes from graph")
                    if nodes:
                        logger.debug(f"First node sample: {nodes[0]}")
                
                if hasattr(graph, 'relationships'):
                    logger.info(f"Graph has {len(graph.relationships)} raw relationships")
                    relationships = [
>>>>>>> 96ecfb92
                        {
                            "id": rel.id,
                            "source": rel.source_node.id,
                            "target": rel.target_node.id,
                            "type": rel.type
                        } for rel in graph.relationships
                    ]
<<<<<<< HEAD
                    
=======
                    logger.info(f"Extracted {len(relationships)} relationships from graph")
                    if relationships:
                        logger.debug(f"First relationship sample: {relationships[0]}")
                
                if not nodes and not relationships:
                    logger.warning("No nodes or relationships found in graph")
>>>>>>> 96ecfb92
                
                return JSONResponse(
                    status_code=200,
                    content={
                        "status": "success",
                        "data": {
                            "nodes": nodes_list,
                            "relationships": relationships_list
                        }
                    }
                )
            except Exception as e:
                logger.error(f"Blarify analysis failed: {str(e)}")
                raise HTTPException(status_code=500, detail=f"Blarify analysis failed: {str(e)}")
        
        finally:
            # Clean up the temporary directory
            try:
                shutil.rmtree(temp_dir)
            except Exception as e:
                # Log the error but don't fail the request
                logger.warning(f"Failed to clean up temporary directory {temp_dir}: {str(e)}")
    
    except HTTPException as he:
        return JSONResponse(
            status_code=he.status_code,
            content={"status": "error", "message": he.detail}
        )
    except Exception as e:
        return JSONResponse(
            status_code=500,
            content={"status": "error", "message": str(e)}
            logger.error(f"Unexpected error processing request: {str(e)}")
        )

@app.get("/")
async def root():
    return {"message": "GitHub Repository Analysis API"}
if __name__ == "__main__":
    import uvicorn
    uvicorn.run(app, host="0.0.0.0", port=8000)<|MERGE_RESOLUTION|>--- conflicted
+++ resolved
@@ -9,7 +9,6 @@
 from fastapi.openapi.utils import get_openapi
 from git import Repo
 from blarify.prebuilt.graph_builder import GraphBuilder
-from blarify.db_managers.neo4j_manager import Neo4jManager
 
 # Configure logging
 logging.basicConfig(
@@ -99,32 +98,6 @@
             
             # Analyze the repository using blarify
             try:
-<<<<<<< HEAD
-                graph = graph_builder.build()
-
-                # Analyze a Python project
-                builder = GraphBuilder(
-                    root_path="/path/to/your/project",
-                    extensions_to_skip=[".json", ".md", ".txt"],
-                    names_to_skip=["__pycache__", ".venv", ".git"]
-)
-                
-                # Get nodes and relationships as objects
-                nodes = graph.get_nodes_as_objects()
-                relationships = graph.get_relationships_as_objects()
-                
-                # Save graph to Neo4j
-                neo4j_manager = Neo4jManager(
-                    repo_id="gitrospector",
-                    entity_id="yestech",
-                    uri=os.getenv("NEO4J_URI"),
-                    username=os.getenv("NEO4J_USERNAME"),
-                    password=os.getenv("NEO4J_PASSWORD"),
-                    database=os.getenv("NEO4J_DATABASE")
-                )
-                neo4j_manager.save_graph(nodes, relationships)
-                neo4j_manager.close()
-=======
                 logger.info(f"Initializing GraphBuilder with directory: {temp_dir}")
                 graph_builder = GraphBuilder(temp_dir)
                 logger.info(f"GraphBuilder initialized with config: {graph_builder.config if hasattr(graph_builder, 'config') else 'No config found'}")
@@ -133,7 +106,6 @@
                 graph = graph_builder.build()
                 logger.info(f"Graph building completed. Graph object type: {type(graph)}")
                 logger.debug(f"Graph object attributes: {dir(graph)}")
->>>>>>> 96ecfb92
                 
                 # Extract nodes and relationships
                 nodes_list = []
@@ -141,12 +113,6 @@
                 
                 # Convert graph data to the required format
                 if hasattr(graph, 'nodes'):
-<<<<<<< HEAD
-                    nodes_list = [{"id": node.id, "properties": node.properties} for node in graph.nodes]
-                
-                if hasattr(graph, 'relationships'):
-                    relationships_list = [
-=======
                     logger.info(f"Graph has {len(graph.nodes)} raw nodes")
                     nodes = [{"id": node.id, "properties": node.properties} for node in graph.nodes]
                     logger.info(f"Extracted {len(nodes)} nodes from graph")
@@ -156,7 +122,6 @@
                 if hasattr(graph, 'relationships'):
                     logger.info(f"Graph has {len(graph.relationships)} raw relationships")
                     relationships = [
->>>>>>> 96ecfb92
                         {
                             "id": rel.id,
                             "source": rel.source_node.id,
@@ -164,16 +129,13 @@
                             "type": rel.type
                         } for rel in graph.relationships
                     ]
-<<<<<<< HEAD
                     
-=======
                     logger.info(f"Extracted {len(relationships)} relationships from graph")
                     if relationships:
                         logger.debug(f"First relationship sample: {relationships[0]}")
                 
                 if not nodes and not relationships:
                     logger.warning("No nodes or relationships found in graph")
->>>>>>> 96ecfb92
                 
                 return JSONResponse(
                     status_code=200,
